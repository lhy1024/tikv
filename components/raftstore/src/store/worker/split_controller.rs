--- conflicted
+++ resolved
@@ -1,11 +1,8 @@
 // Copyright 2020 TiKV Project Authors. Licensed under Apache-2.0.
 
 use std::cmp::Ordering;
-<<<<<<< HEAD
-use std::collections::BinaryHeap;
 use std::collections::HashSet;
-=======
->>>>>>> 328dc91c
+
 use std::slice::Iter;
 use std::time::{Duration, SystemTime};
 
@@ -401,10 +398,6 @@
 
             let approximate_keys = region_infos[0].approximate_key;
             let approximate_size = region_infos[0].approximate_size;
-<<<<<<< HEAD
-            let peer = region_infos[0].peer.clone();
-            let epoch = region_infos[0].epoch.clone();
-=======
             if approximate_size < self.cfg.size_threshold
                 && approximate_keys < self.cfg.key_threshold
             {
@@ -413,7 +406,9 @@
                     .inc();
                 continue;
             }
->>>>>>> 328dc91c
+
+            let peer = region_infos[0].peer.clone();
+            let epoch = region_infos[0].epoch.clone();
 
             let num = self.cfg.detect_times;
             let recorder = self
@@ -430,7 +425,6 @@
 
             recorder.record(key_ranges);
             if recorder.is_ready() {
-<<<<<<< HEAD
                 info!(
                     "load base split region";
                     "region_id"=>region_id,
@@ -438,46 +432,25 @@
                     "keys"=>approximate_keys,
                     "qps"=>qps
                 );
+                let split_key = recorder.collect(&self.cfg);
+                if split_key.is_none() {
+                    LOAD_BASE_SPLIT_EVENT
+                        .with_label_values(&["split_by_half"])
+                        .inc();
+                };
                 split_infos.push(SplitInfo {
                     region_id,
                     peer,
                     epoch,
-                    split_key: recorder.collect(&self.cfg),
+                    split_key,
                 });
                 self.recorders.remove(&region_id);
-            }
-            top.push(qps);
-        }
-        (top.into_vec(), split_infos)
-=======
-                if let Some(key) = recorder.collect(&self.cfg) {
-                    let split_info = SplitInfo {
-                        region_id,
-                        split_key: key.clone(),
-                        peer: recorder.peer.clone(),
-                    };
-                    split_infos.push(split_info);
-                    LOAD_BASE_SPLIT_EVENT
-                        .with_label_values(&["prepare_to_split"])
-                        .inc();
-                    info!(
-                        "load base split region";
-                        "region_id"=>region_id,
-                        "size"=>approximate_size,
-                        "keys"=>approximate_keys,
-                        "qps"=>qps
-                    );
-                } else {
-                    LOAD_BASE_SPLIT_EVENT
-                        .with_label_values(&["no_fit_key"])
-                        .inc();
-                }
-                self.recorders.remove(&region_id);
-            }
-        }
-
+                LOAD_BASE_SPLIT_EVENT
+                    .with_label_values(&["prepare_to_split"])
+                    .inc();
+            }
+        }
         split_infos
->>>>>>> 328dc91c
     }
 
     pub fn clear(&mut self) {
@@ -576,7 +549,12 @@
     fn gen_read_stats(region_id: u64, key_ranges: Vec<KeyRange>) -> ReadStats {
         let mut qps_stats = ReadStats::default();
         for key_range in &key_ranges {
-            qps_stats.add_qps(region_id, &Peer::default(), key_range.clone());
+            qps_stats.add_qps(
+                region_id,
+                &Peer::default(),
+                &RegionEpoch::default(),
+                key_range.clone(),
+            );
         }
         for (_, region_info) in qps_stats.region_infos.iter_mut() {
             region_info.approximate_key = SplitConfig::default().key_threshold;
@@ -586,7 +564,6 @@
     }
 
     #[test]
-<<<<<<< HEAD
     fn test_split() {
         // check_split_key(
         //     vec![
@@ -686,9 +663,9 @@
         }
     }
 
-    fn check_split_key(key_ranges: Vec<KeyRange>, split_key: &[u8], case_name: &str) {
-        let mut hub = AutoSplitController::new(SplitConfigManager::default());
-=======
+    // fn check_split_key(key_ranges: Vec<KeyRange>, split_key: &[u8], case_name: &str) {
+    //     let mut hub = AutoSplitController::new(SplitConfigManager::default());
+    #[test]
     fn test_hub() {
         // raw key mode
         let raw_key_ranges = vec![
@@ -731,42 +708,10 @@
 
     fn check_split(mode: &[u8], qps_stats: Vec<ReadStats>, split_keys: Vec<&[u8]>, failed: bool) {
         let mut hub = AutoSplitController::default();
->>>>>>> 328dc91c
         hub.cfg.qps_threshold = 1;
         hub.cfg.sample_threshold = 0;
 
         for i in 0..10 {
-<<<<<<< HEAD
-            let mut qps_stats = ReadStats::default();
-            for _j in 0..100 {
-                for key_range in &key_ranges {
-                    qps_stats.add_qps(
-                        1,
-                        &Peer::default(),
-                        &RegionEpoch::default(),
-                        key_range.clone(),
-                    );
-                }
-            }
-            let (_, split_infos) = hub.flush(vec![qps_stats]); // 不再采样，全量加进去
-            if (i + 1) % hub.cfg.detect_times == 0 {
-                assert_eq!(split_infos.len(), 1);
-                assert!(
-                    !split_infos[0].split_key.is_none(),
-                    "case {:?}, expect key is {:?}, but no obtained key",
-                    case_name,
-                    String::from_utf8(Vec::from(split_key)).unwrap()
-                );
-                if let Some(key) = &split_infos[0].split_key {
-                    assert_eq!(
-                        key.clone(),
-                        split_key,
-                        "case {:?}, obtained key is {:?}, expect key is {:?}",
-                        case_name,
-                        String::from_utf8(key.clone()).unwrap(),
-                        String::from_utf8(Vec::from(split_key)).unwrap()
-                    );
-=======
             let split_infos = hub.flush(qps_stats.clone());
             if (i + 1) % hub.cfg.detect_times == 0 {
                 if failed {
@@ -775,9 +720,11 @@
                     for obtain in &split_infos {
                         let mut equal = false;
                         for expect in &split_keys {
-                            if obtain.split_key.cmp(&expect.to_vec()) == Ordering::Equal {
-                                equal = true;
-                                break;
+                            if let Some(obtain) = &obtain.split_key {
+                                if obtain.cmp(&expect.to_vec()) == Ordering::Equal {
+                                    equal = true;
+                                    break;
+                                }
                             }
                         }
                         assert!(
@@ -786,7 +733,14 @@
                             String::from_utf8(Vec::from(mode)).unwrap()
                         );
                     }
->>>>>>> 328dc91c
+                    // assert_eq!(
+                    //     key.clone(),
+                    //     split_key,
+                    //     "case {:?}, obtained key is {:?}, expect key is {:?}",
+                    //     case_name,
+                    //     String::from_utf8(key.clone()).unwrap(),
+                    //     String::from_utf8(Vec::from(split_key)).unwrap()
+                    // );
                 }
             }
         }
