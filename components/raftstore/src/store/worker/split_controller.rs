--- conflicted
+++ resolved
@@ -701,51 +701,6 @@
         check_sample_length(sample_num, key_ranges);
     }
 
-<<<<<<< HEAD
-=======
-    fn add_region(read_stats: &mut Vec<ReadStats>, id: u64, key: u64, size: u64) {
-        let mut region_info = RegionInfo::new(read_stats[0].sample_num);
-        region_info.approximate_key = key;
-        region_info.approximate_size = size;
-        read_stats[0].region_infos.entry(id).or_insert(region_info);
-    }
-
-    #[test]
-    fn test_threshold() {
-        let hub = AutoSplitController::new(SplitConfigManager::default());
-        let mut read_stats = vec![ReadStats::default()];
-        add_region(
-            &mut read_stats,
-            1,
-            hub.cfg.key_threshold,
-            hub.cfg.size_threshold,
-        );
-        add_region(
-            &mut read_stats,
-            2,
-            hub.cfg.key_threshold,
-            hub.cfg.size_threshold - 1,
-        );
-        add_region(
-            &mut read_stats,
-            3,
-            hub.cfg.key_threshold - 1,
-            hub.cfg.size_threshold,
-        );
-        add_region(
-            &mut read_stats,
-            4,
-            hub.cfg.key_threshold - 1,
-            hub.cfg.size_threshold - 1,
-        );
-
-        let regions = hub.collect_read_stats(read_stats);
-        assert_eq!(regions.len(), 3);
-        for (id, _) in regions {
-            assert_ne!(id, 4);
-        }
-    }
-
     #[test]
     fn test_recorder_convert() {
         let r = Recorder::new(1);
@@ -762,7 +717,6 @@
         assert_eq!(r.convert(key_ranges).len(), 3);
     }
 
->>>>>>> 8c7edc6e
     const REGION_NUM: u64 = 1000;
     const KEY_RANGE_NUM: u64 = 1000;
 
