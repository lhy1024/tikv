// Copyright 2020 TiKV Project Authors. Licensed under Apache-2.0.

use std::cmp::Ordering;
use std::slice::Iter;
use std::time::{Duration, SystemTime};

use kvproto::kvrpcpb::KeyRange;
use kvproto::metapb::Peer;

use rand::Rng;

use collections::HashMap;
use tikv_util::config::Tracker;

<<<<<<< HEAD
use txn_types::Key;

use crate::store::metrics::*;
=======
>>>>>>> e17be11e
use crate::store::worker::split_config::DEFAULT_SAMPLE_NUM;
use crate::store::worker::{FlowStatistics, SplitConfig, SplitConfigManager};

pub struct SplitInfo {
    pub region_id: u64,
    pub split_key: Vec<u8>,
    pub peer: Peer,
}

pub struct Sample {
    pub key: Vec<u8>,
    pub left: i32,
    pub contained: i32,
    pub right: i32,
}

impl Sample {
    fn new(key: &[u8]) -> Sample {
        Sample {
            key: key.to_owned(),
            left: 0,
            contained: 0,
            right: 0,
        }
    }
}

// It will return prefix sum of iter. `read` is a function to be used to read data from iter.
fn prefix_sum<F, T>(iter: Iter<T>, read: F) -> Vec<usize>
where
    F: Fn(&T) -> usize,
{
    let mut pre_sum = vec![];
    let mut sum = 0;
    for item in iter {
        sum += read(&item);
        pre_sum.push(sum);
    }
    pre_sum
}

// It will return sample_num numbers by sample from lists.
// The list in the lists has the length of N1, N2, N3 ... Np ... NP in turn.
// Their prefix sum is pre_sum and we can get mut list from lists by get_mut.
// Take a random number d from [1, N]. If d < N1, select a data in the first list with an equal probability without replacement;
// If N1 <= d <(N1 + N2), then select a data in the second list with equal probability without replacement;
// and so on, repeat m times, and finally select sample_num pieces of data from lists.
fn sample<F, T>(
    sample_num: usize,
    pre_sum: &[usize],
    mut lists: Vec<T>,
    get_mut: F,
) -> Vec<KeyRange>
where
    F: Fn(&mut T) -> &mut Vec<KeyRange>,
{
    let mut rng = rand::thread_rng();
    let mut key_ranges = vec![];
    let high_bound = pre_sum.last().unwrap();
    for _num in 0..sample_num {
        let d = rng.gen_range(0, *high_bound) as usize;
        let i = match pre_sum.binary_search(&d) {
            Ok(i) => i,
            Err(i) => i,
        };
        if i < lists.len() {
            let list = get_mut(&mut lists[i]);
            if !list.is_empty() {
                let j = rng.gen_range(0, list.len()) as usize;
                key_ranges.push(list.remove(j)); // Sampling without replacement
            }
        }
    }
    key_ranges
}

// RegionInfo will maintain key_ranges with sample_num length by reservoir sampling.
// And it will save qps num and peer.
#[derive(Debug, Clone)]
pub struct RegionInfo {
    pub sample_num: usize,
    pub qps: usize,
    pub peer: Peer,
    pub key_ranges: Vec<KeyRange>,
    pub approximate_size: u64,
    pub approximate_key: u64,
    pub flow: FlowStatistics,
}

impl RegionInfo {
    fn new(sample_num: usize) -> RegionInfo {
        RegionInfo {
            sample_num,
            qps: 0,
            key_ranges: Vec::with_capacity(sample_num),
            peer: Peer::default(),
            approximate_size: 0,
            approximate_key: 0,
            flow: FlowStatistics::default(),
        }
    }

    fn get_qps(&self) -> usize {
        self.qps
    }

    fn get_key_ranges_mut(&mut self) -> &mut Vec<KeyRange> {
        &mut self.key_ranges
    }

    fn add_key_ranges(&mut self, key_ranges: Vec<KeyRange>) {
        self.qps += key_ranges.len();
        for key_range in key_ranges {
            if self.key_ranges.len() < self.sample_num {
                self.key_ranges.push(key_range);
            } else {
                let i = rand::thread_rng().gen_range(0, self.qps) as usize;
                if i < self.sample_num {
                    self.key_ranges[i] = key_range;
                }
            }
        }
    }

    fn update_peer(&mut self, peer: &Peer) {
        if self.peer != *peer {
            self.peer = peer.clone();
        }
    }
}

pub struct Recorder {
    pub detect_num: u64,
    pub peer: Peer,
    pub key_ranges: Vec<Vec<KeyRange>>,
    pub times: u64,
    pub create_time: SystemTime,
}

impl Recorder {
    fn new(detect_num: u64) -> Recorder {
        Recorder {
            detect_num,
            peer: Peer::default(),
            key_ranges: vec![],
            times: 0,
            create_time: SystemTime::now(),
        }
    }

    fn record(&mut self, key_ranges: Vec<KeyRange>) {
        self.times += 1;
        self.key_ranges.push(key_ranges);
    }

    fn update_peer(&mut self, peer: &Peer) {
        if self.peer != *peer {
            self.peer = peer.clone();
        }
    }

    fn is_ready(&self) -> bool {
        self.times >= self.detect_num
    }

    fn collect(&mut self, config: &SplitConfig) -> Option<Vec<u8>> {
        let pre_sum = prefix_sum(self.key_ranges.iter(), Vec::len);
        let key_ranges = self.key_ranges.clone();
        let mut samples = sample(config.sample_num, &pre_sum, key_ranges, |x| x)
            .iter()
            .map(|key_range| Sample::new(&key_range.start_key))
            .collect();
        for key_ranges in &self.key_ranges {
            for key_range in key_ranges {
                Recorder::sample(&mut samples, &key_range);
            }
        }
        Recorder::split_key(
            samples,
            config.split_balance_score,
            config.split_contained_score,
            config.sample_threshold,
        )
    }

    fn sample(samples: &mut Vec<Sample>, key_range: &KeyRange) {
        for mut sample in samples.iter_mut() {
            let order_start = if key_range.start_key.is_empty() {
                Ordering::Greater
            } else {
                sample.key.cmp(&key_range.start_key)
            };

            let order_end = if key_range.end_key.is_empty() {
                Ordering::Less
            } else {
                sample.key.cmp(&key_range.end_key)
            };

            if order_start == Ordering::Greater && order_end == Ordering::Less {
                sample.contained += 1;
            } else if order_start != Ordering::Greater {
                sample.right += 1;
            } else {
                sample.left += 1;
            }
        }
    }

    fn split_key(
        samples: Vec<Sample>,
        split_balance_score: f64,
        split_contained_score: f64,
        sample_threshold: i32,
    ) -> Option<Vec<u8>> {
        let mut best_index: i32 = -1;
        let mut best_score = 2.0;
        for (index, sample) in samples.iter().enumerate() {
            let sampled = sample.contained + sample.left + sample.right;
            if (sample.left + sample.right) == 0 || sampled < sample_threshold {
                continue;
            }
            let diff = (sample.left - sample.right) as f64;
            let balance_score = diff.abs() / (sample.left + sample.right) as f64;
            if balance_score >= split_balance_score {
                continue;
            }
            let contained_score = sample.contained as f64 / sampled as f64;
            if contained_score >= split_contained_score {
                continue;
            }
            let final_score = balance_score + contained_score;
            if final_score < best_score {
                best_index = index as i32;
                best_score = final_score;
            }
        }
        if best_index >= 0 {
            return Some(samples[best_index as usize].key.clone());
        }
        None
    }
}

#[derive(Clone, Debug)]
pub struct ReadStats {
    pub region_infos: HashMap<u64, RegionInfo>,
    pub sample_num: usize,
}

impl ReadStats {
    pub fn add_qps(&mut self, region_id: u64, peer: &Peer, key_range: KeyRange) {
        self.add_qps_batch(region_id, peer, vec![key_range]);
    }

    pub fn add_qps_batch(&mut self, region_id: u64, peer: &Peer, key_ranges: Vec<KeyRange>) {
        let num = self.sample_num;
        let region_info = self
            .region_infos
            .entry(region_id)
            .or_insert_with(|| RegionInfo::new(num));
        region_info.update_peer(peer);
        region_info.add_key_ranges(key_ranges);
    }

    pub fn add_flow(&mut self, region_id: u64, write: &FlowStatistics, data: &FlowStatistics) {
        let num = self.sample_num;
        let region_info = self
            .region_infos
            .entry(region_id)
            .or_insert_with(|| RegionInfo::new(num));
        region_info.flow.add(write);
        region_info.flow.add(data);
    }

    pub fn is_empty(&self) -> bool {
        self.region_infos.is_empty()
    }
}

impl Default for ReadStats {
    fn default() -> ReadStats {
        ReadStats {
            sample_num: DEFAULT_SAMPLE_NUM,
            region_infos: HashMap::default(),
        }
    }
}

pub struct AutoSplitController {
    pub recorders: HashMap<u64, Recorder>,
    cfg: SplitConfig,
    cfg_tracker: Tracker<SplitConfig>,
}

impl AutoSplitController {
    pub fn new(config_manager: SplitConfigManager) -> AutoSplitController {
        AutoSplitController {
            recorders: HashMap::default(),
            cfg: config_manager.value().clone(),
            cfg_tracker: config_manager.0.clone().tracker("split_hub".to_owned()),
        }
    }

    pub fn default() -> AutoSplitController {
        AutoSplitController::new(SplitConfigManager::default())
    }

    fn collect_read_stats(&self, read_stats_vec: Vec<ReadStats>) -> HashMap<u64, Vec<RegionInfo>> {
        // collect from different thread
        let mut region_infos_map = HashMap::default(); // regionID-regionInfos
        let capacity = read_stats_vec.len();
        for read_stats in read_stats_vec {
            for (region_id, region_info) in read_stats.region_infos {
                let region_infos = region_infos_map
                    .entry(region_id)
                    .or_insert_with(|| Vec::with_capacity(capacity));
                region_infos.push(region_info);
            }
        }
        region_infos_map
    }

    pub fn flush(&mut self, read_stats_vec: Vec<ReadStats>) -> Vec<SplitInfo> {
        let mut split_infos = Vec::default();
        let region_infos_map = self.collect_read_stats(read_stats_vec);

        for (region_id, region_infos) in region_infos_map {
            let pre_sum = prefix_sum(region_infos.iter(), RegionInfo::get_qps);
            let qps = *pre_sum.last().unwrap(); // region_infos is not empty
            if qps < self.cfg.qps_threshold {
                self.recorders.remove_entry(&region_id);
                continue;
            }
            LOAD_BASE_SPLIT_EVENT.with_label_values(&["qps_fit"]).inc();
            READ_QPS_TOPN
                .with_label_values(&[&region_id.to_string()])
                .set(qps as f64);

            let approximate_keys = region_infos[0].approximate_key;
            let approximate_size = region_infos[0].approximate_size;
            if approximate_size < self.cfg.size_threshold
                && approximate_keys < self.cfg.key_threshold
            {
                LOAD_BASE_SPLIT_EVENT
                    .with_label_values(&["size_or_keys_too_small"])
                    .inc();
                continue;
            }

            let num = self.cfg.detect_times;
            let recorder = self
                .recorders
                .entry(region_id)
                .or_insert_with(|| Recorder::new(num));
            recorder.update_peer(&region_infos[0].peer);

            let key_ranges = sample(
                self.cfg.sample_num,
                &pre_sum,
                region_infos,
                RegionInfo::get_key_ranges_mut,
            );

            recorder.record(key_ranges);
            if recorder.is_ready() {
                if let Some(key) = recorder.collect(&self.cfg) {
                    let split_info = SplitInfo {
                        region_id,
                        split_key: key.clone(),
                        peer: recorder.peer.clone(),
                    };
                    split_infos.push(split_info);
                    LOAD_BASE_SPLIT_EVENT
                        .with_label_values(&["prepare_to_split"])
                        .inc();
                    info!(
                        "load base split region";
                        "region_id"=>region_id,
                        "size"=>approximate_size,
                        "keys"=>approximate_keys,
                        "qps"=>qps
                    );
                } else {
                    LOAD_BASE_SPLIT_EVENT
                        .with_label_values(&["no_fit_key"])
                        .inc();
                }
                self.recorders.remove(&region_id);
            }
        }

        split_infos
    }

    pub fn clear(&mut self) {
        let interval = Duration::from_secs(self.cfg.detect_times * 2);
        self.recorders
            .retain(|_, recorder| match recorder.create_time.elapsed() {
                Ok(life_time) => life_time < interval,
                Err(_) => true,
            });
    }

    pub fn refresh_cfg(&mut self) {
        if let Some(incoming) = self.cfg_tracker.any_new() {
            self.cfg = incoming.clone();
        }
    }
}

#[cfg(test)]
mod tests {
    use super::*;
    use crate::store::util::build_key_range;
    use txn_types::Key;

    enum Position {
        Left,
        Right,
        Contained,
    }

    impl Sample {
        fn num(&self, pos: Position) -> i32 {
            match pos {
                Position::Left => self.left,
                Position::Right => self.right,
                Position::Contained => self.contained,
            }
        }
    }

    struct SampleCase {
        key: Vec<u8>,
    }

    impl SampleCase {
        fn sample_key(&self, start_key: &[u8], end_key: &[u8], pos: Position) {
            let mut samples = vec![Sample::new(&self.key)];
            let key_range = build_key_range(start_key, end_key, false);
            Recorder::sample(&mut samples, &key_range);
            assert_eq!(
                samples[0].num(pos),
                1,
                "start_key is {:?}, end_key is {:?}",
                String::from_utf8(Vec::from(start_key)).unwrap(),
                String::from_utf8(Vec::from(end_key)).unwrap()
            );
        }
    }

    #[test]
    fn test_pre_sum() {
        let v = vec![1, 2, 3, 4, 5, 6, 7, 8, 9];
        let expect = vec![1, 3, 6, 10, 15, 21, 28, 36, 45];
        let pre = prefix_sum(v.iter(), |x| *x);
        for i in 0..v.len() {
            assert_eq!(expect[i], pre[i]);
        }
    }

    #[test]
    fn test_sample() {
        let sc = SampleCase { key: vec![b'c'] };

        // limit scan
        sc.sample_key(b"a", b"b", Position::Left);
        sc.sample_key(b"a", b"c", Position::Left);
        sc.sample_key(b"a", b"d", Position::Contained);
        sc.sample_key(b"c", b"d", Position::Right);
        sc.sample_key(b"d", b"e", Position::Right);

        // point get
        sc.sample_key(b"a", b"a", Position::Left);
        sc.sample_key(b"c", b"c", Position::Right); // when happened 100 times (a,a) and 100 times (c,c), we will split from c.
        sc.sample_key(b"d", b"d", Position::Right);

        // unlimited scan
        sc.sample_key(b"", b"", Position::Contained);
        sc.sample_key(b"a", b"", Position::Contained);
        sc.sample_key(b"c", b"", Position::Right);
        sc.sample_key(b"d", b"", Position::Right);
        sc.sample_key(b"", b"a", Position::Left);
        sc.sample_key(b"", b"c", Position::Left);
        sc.sample_key(b"", b"d", Position::Contained);
    }

    fn gen_read_stats(region_id: u64, key_ranges: Vec<KeyRange>) -> ReadStats {
        let mut qps_stats = ReadStats::default();
        for key_range in &key_ranges {
            qps_stats.add_qps(region_id, &Peer::default(), key_range.clone());
        }
        qps_stats
    }
    #[test]
    fn test_size_threshold(){
        let mut hub = AutoSplitController::new(SplitConfigManager::default());
        hub.cfg.qps_threshold = 1;
        hub.cfg.sample_threshold = 0;
        
    }

    #[test]
    fn test_hub() {
        // raw key mode
        let raw_key_ranges = vec![
            build_key_range(b"a", b"b", false),
            build_key_range(b"b", b"c", false),
        ];
        check_split(
            b"raw key",
            vec![gen_read_stats(1, raw_key_ranges.clone())],
            vec![b"b"],
        );

        // encoded key mode
        let key_a = Key::from_raw(b"0080").append_ts(2.into());
        let key_b = Key::from_raw(b"0160").append_ts(2.into());
        let key_c = Key::from_raw(b"0240").append_ts(2.into());
        let encoded_key_ranges = vec![
            build_key_range(key_a.as_encoded(), key_b.as_encoded(), false),
            build_key_range(key_b.as_encoded(), key_c.as_encoded(), false),
        ];
        check_split(
            b"encoded key",
            vec![gen_read_stats(1, encoded_key_ranges.clone())],
            vec![key_b.as_encoded()],
        );

        // mix mode
        check_split(
            b"mix key",
            vec![
                gen_read_stats(1, raw_key_ranges),
                gen_read_stats(2, encoded_key_ranges),
            ],
            vec![b"b", key_b.as_encoded()],
        );
    }

    fn check_split(mode: &[u8], qps_stats: Vec<ReadStats>, split_keys: Vec<&[u8]>) {
        let mut hub = AutoSplitController::new(SplitConfigManager::default());
        hub.cfg.qps_threshold = 1;
        hub.cfg.sample_threshold = 0;
        hub.cfg.key_threshold = 0;
        hub.cfg.size_threshold = 0;

<<<<<<< HEAD
        for i in 0..100 {
            let mut qps_stats = ReadStats::default();
            for _ in 0..100 {
                qps_stats.add_qps(1, &Peer::default(), build_key_range(b"a", b"b", false));
                qps_stats.add_qps(1, &Peer::default(), build_key_range(b"b", b"c", false));
            }
            let split_infos = hub.flush(vec![qps_stats]);
=======
        for i in 0..10 {
            let (_, split_infos) = hub.flush(qps_stats.clone());
>>>>>>> e17be11e
            if (i + 1) % hub.cfg.detect_times == 0 {
                for obtain in &split_infos {
                    let mut equal = false;
                    for expect in &split_keys {
                        if obtain.split_key.cmp(&expect.to_vec()) == Ordering::Equal {
                            equal = true;
                            break;
                        }
                    }
                    assert!(
                        equal,
                        "mode: {:?}",
                        String::from_utf8(Vec::from(mode)).unwrap()
                    );
                }
            }
        }
    }

    fn add_region(read_stats: &mut Vec<ReadStats>, id: u64, key: u64, size: u64) {
        let mut region_info = RegionInfo::new(read_stats[0].sample_num);
        region_info.approximate_key = key;
        region_info.approximate_size = size;
        read_stats[0].region_infos.entry(id).or_insert(region_info);
    }

    #[test]
    fn test_threshold() {
        let hub = AutoSplitController::new(SplitConfigManager::default());
        let mut read_stats = vec![ReadStats::default()];
        add_region(
            &mut read_stats,
            1,
            hub.cfg.key_threshold,
            hub.cfg.size_threshold,
        );
        add_region(
            &mut read_stats,
            2,
            hub.cfg.key_threshold,
            hub.cfg.size_threshold - 1,
        );
        add_region(
            &mut read_stats,
            3,
            hub.cfg.key_threshold - 1,
            hub.cfg.size_threshold,
        );
        add_region(
            &mut read_stats,
            4,
            hub.cfg.key_threshold - 1,
            hub.cfg.size_threshold - 1,
        );

        let regions = hub.collect_read_stats(read_stats);
        assert_eq!(regions.len(), 3);
        for (id, _) in regions {
            assert_ne!(id, 4);
        }
    }

    const REGION_NUM: u64 = 1000;
    const KEY_RANGE_NUM: u64 = 1000;

    fn default_qps_stats() -> ReadStats {
        let mut qps_stats = ReadStats::default();
        for i in 0..REGION_NUM {
            for _j in 0..KEY_RANGE_NUM {
                qps_stats.add_qps(i, &Peer::default(), build_key_range(b"a", b"b", false))
            }
        }
        qps_stats
    }

    #[bench]
    fn recorder_sample(b: &mut test::Bencher) {
        let mut samples = vec![Sample::new(b"c")];
        let key_range = build_key_range(b"a", b"b", false);
        b.iter(|| {
            Recorder::sample(&mut samples, &key_range);
        });
    }

    #[bench]
    fn hub_flush(b: &mut test::Bencher) {
        let mut other_qps_stats = vec![];
        for _i in 0..10 {
            other_qps_stats.push(default_qps_stats());
        }
        b.iter(|| {
            let mut hub = AutoSplitController::new(SplitConfigManager::default());
            hub.flush(other_qps_stats.clone());
        });
    }

    #[bench]
    fn qps_scan(b: &mut test::Bencher) {
        let mut qps_stats = default_qps_stats();
        let start_key = Key::from_raw(b"a");
        let end_key = Some(Key::from_raw(b"b"));

        b.iter(|| {
            if let Ok(start_key) = start_key.to_owned().into_raw() {
                let mut key = vec![];
                if let Some(end_key) = &end_key {
                    if let Ok(end_key) = end_key.to_owned().into_raw() {
                        key = end_key;
                    }
                }
                qps_stats.add_qps(
                    1,
                    &Peer::default(),
                    build_key_range(&start_key, &key, false),
                );
            }
        });
    }

    #[bench]
    fn qps_add(b: &mut test::Bencher) {
        let mut qps_stats = default_qps_stats();
        b.iter(|| {
            qps_stats.add_qps(1, &Peer::default(), build_key_range(b"a", b"b", false));
        });
    }
}<|MERGE_RESOLUTION|>--- conflicted
+++ resolved
@@ -12,12 +12,7 @@
 use collections::HashMap;
 use tikv_util::config::Tracker;
 
-<<<<<<< HEAD
-use txn_types::Key;
-
 use crate::store::metrics::*;
-=======
->>>>>>> e17be11e
 use crate::store::worker::split_config::DEFAULT_SAMPLE_NUM;
 use crate::store::worker::{FlowStatistics, SplitConfig, SplitConfigManager};
 
@@ -296,6 +291,20 @@
     pub fn is_empty(&self) -> bool {
         self.region_infos.is_empty()
     }
+
+    // for test
+    pub fn set_all_key(&mut self, approximate_key: u64) {
+        for (_, region_info) in self.region_infos.iter_mut() {
+            region_info.approximate_key = approximate_key;
+        }
+    }
+
+    // for test
+    pub fn set_all_size(&mut self, approximate_size: u64) {
+        for (_, region_info) in self.region_infos.iter_mut() {
+            region_info.approximate_size = approximate_size;
+        }
+    }
 }
 
 impl Default for ReadStats {
@@ -511,14 +520,11 @@
         for key_range in &key_ranges {
             qps_stats.add_qps(region_id, &Peer::default(), key_range.clone());
         }
+        for (_, region_info) in qps_stats.region_infos.iter_mut() {
+            region_info.approximate_key = SplitConfig::default().key_threshold;
+            region_info.approximate_size = SplitConfig::default().size_threshold;
+        }
         qps_stats
-    }
-    #[test]
-    fn test_size_threshold(){
-        let mut hub = AutoSplitController::new(SplitConfigManager::default());
-        hub.cfg.qps_threshold = 1;
-        hub.cfg.sample_threshold = 0;
-        
     }
 
     #[test]
@@ -532,6 +538,7 @@
             b"raw key",
             vec![gen_read_stats(1, raw_key_ranges.clone())],
             vec![b"b"],
+            false,
         );
 
         // encoded key mode
@@ -546,6 +553,7 @@
             b"encoded key",
             vec![gen_read_stats(1, encoded_key_ranges.clone())],
             vec![key_b.as_encoded()],
+            false,
         );
 
         // mix mode
@@ -556,88 +564,61 @@
                 gen_read_stats(2, encoded_key_ranges),
             ],
             vec![b"b", key_b.as_encoded()],
+            false,
         );
     }
 
-    fn check_split(mode: &[u8], qps_stats: Vec<ReadStats>, split_keys: Vec<&[u8]>) {
-        let mut hub = AutoSplitController::new(SplitConfigManager::default());
+    fn check_split(mode: &[u8], qps_stats: Vec<ReadStats>, split_keys: Vec<&[u8]>, failed: bool) {
+        let mut hub = AutoSplitController::default();
         hub.cfg.qps_threshold = 1;
         hub.cfg.sample_threshold = 0;
-        hub.cfg.key_threshold = 0;
-        hub.cfg.size_threshold = 0;
-
-<<<<<<< HEAD
-        for i in 0..100 {
-            let mut qps_stats = ReadStats::default();
-            for _ in 0..100 {
-                qps_stats.add_qps(1, &Peer::default(), build_key_range(b"a", b"b", false));
-                qps_stats.add_qps(1, &Peer::default(), build_key_range(b"b", b"c", false));
-            }
-            let split_infos = hub.flush(vec![qps_stats]);
-=======
+
         for i in 0..10 {
-            let (_, split_infos) = hub.flush(qps_stats.clone());
->>>>>>> e17be11e
+            let split_infos = hub.flush(qps_stats.clone());
             if (i + 1) % hub.cfg.detect_times == 0 {
-                for obtain in &split_infos {
-                    let mut equal = false;
-                    for expect in &split_keys {
-                        if obtain.split_key.cmp(&expect.to_vec()) == Ordering::Equal {
-                            equal = true;
-                            break;
+                if failed {
+                    assert!(split_infos.is_empty());
+                } else {
+                    for obtain in &split_infos {
+                        let mut equal = false;
+                        for expect in &split_keys {
+                            if obtain.split_key.cmp(&expect.to_vec()) == Ordering::Equal {
+                                equal = true;
+                                break;
+                            }
                         }
+                        assert!(
+                            equal,
+                            "mode: {:?}",
+                            String::from_utf8(Vec::from(mode)).unwrap()
+                        );
                     }
-                    assert!(
-                        equal,
-                        "mode: {:?}",
-                        String::from_utf8(Vec::from(mode)).unwrap()
-                    );
                 }
             }
         }
     }
-
-    fn add_region(read_stats: &mut Vec<ReadStats>, id: u64, key: u64, size: u64) {
-        let mut region_info = RegionInfo::new(read_stats[0].sample_num);
-        region_info.approximate_key = key;
-        region_info.approximate_size = size;
-        read_stats[0].region_infos.entry(id).or_insert(region_info);
-    }
-
     #[test]
     fn test_threshold() {
-        let hub = AutoSplitController::new(SplitConfigManager::default());
-        let mut read_stats = vec![ReadStats::default()];
-        add_region(
-            &mut read_stats,
-            1,
-            hub.cfg.key_threshold,
-            hub.cfg.size_threshold,
-        );
-        add_region(
-            &mut read_stats,
-            2,
-            hub.cfg.key_threshold,
-            hub.cfg.size_threshold - 1,
-        );
-        add_region(
-            &mut read_stats,
-            3,
-            hub.cfg.key_threshold - 1,
-            hub.cfg.size_threshold,
-        );
-        add_region(
-            &mut read_stats,
-            4,
-            hub.cfg.key_threshold - 1,
-            hub.cfg.size_threshold - 1,
-        );
-
-        let regions = hub.collect_read_stats(read_stats);
-        assert_eq!(regions.len(), 3);
-        for (id, _) in regions {
-            assert_ne!(id, 4);
-        }
+        // test size or key threshold
+        let cfg = SplitConfig::default();
+        let raw_key_ranges = vec![
+            build_key_range(b"a", b"b", false),
+            build_key_range(b"b", b"c", false),
+        ];
+        let mut qps_stats = gen_read_stats(1, raw_key_ranges);
+        check_split(b"raw key", vec![qps_stats.clone()], vec![b"b"], false);
+
+        qps_stats.set_all_key(cfg.key_threshold);
+        qps_stats.set_all_size(cfg.size_threshold - 1);
+        check_split(b"raw key", vec![qps_stats.clone()], vec![b"b"], false);
+
+        qps_stats.set_all_key(cfg.key_threshold - 1);
+        qps_stats.set_all_size(cfg.size_threshold);
+        check_split(b"raw key", vec![qps_stats.clone()], vec![b"b"], false);
+
+        qps_stats.set_all_key(cfg.key_threshold - 1);
+        qps_stats.set_all_size(cfg.size_threshold - 1);
+        check_split(b"raw key", vec![qps_stats], vec![], true);
     }
 
     const REGION_NUM: u64 = 1000;
@@ -669,7 +650,7 @@
             other_qps_stats.push(default_qps_stats());
         }
         b.iter(|| {
-            let mut hub = AutoSplitController::new(SplitConfigManager::default());
+            let mut hub = AutoSplitController::default();
             hub.flush(other_qps_stats.clone());
         });
     }
