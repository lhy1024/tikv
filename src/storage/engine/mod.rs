--- conflicted
+++ resolved
@@ -798,17 +798,9 @@
             .iter(IterOption::default(), ScanMode::Mixed)
             .unwrap();
         let mut statistics = CFStatistics::default();
-<<<<<<< HEAD
-        iter.seek(&make_key(key), &mut statistics).unwrap();
+        iter.seek(&Key::from_raw(key), &mut statistics).unwrap();
         assert_eq!(iter.key(&mut statistics), &*bytes::encode_bytes(pair.0));
         assert_eq!(iter.value(&mut statistics), pair.1);
-=======
-        iter.seek(&Key::from_raw(key), &mut statistics).unwrap();
-        assert_eq!(
-            (iter.key(), iter.value()),
-            (&*bytes::encode_bytes(pair.0), pair.1)
-        );
->>>>>>> ec258072
     }
 
     fn assert_reverse_seek<E: Engine>(engine: &E, key: &[u8], pair: (&[u8], &[u8])) {
@@ -817,29 +809,17 @@
             .iter(IterOption::default(), ScanMode::Mixed)
             .unwrap();
         let mut statistics = CFStatistics::default();
-<<<<<<< HEAD
-        iter.reverse_seek(&make_key(key), &mut statistics).unwrap();
+        iter.reverse_seek(&Key::from_raw(key), &mut statistics)
+            .unwrap();
         assert_eq!(iter.key(&mut statistics), &*bytes::encode_bytes(pair.0));
         assert_eq!(iter.value(&mut statistics), pair.1);
-=======
-        iter.reverse_seek(&Key::from_raw(key), &mut statistics)
-            .unwrap();
-        assert_eq!(
-            (iter.key(), iter.value()),
-            (&*bytes::encode_bytes(pair.0), pair.1)
-        );
->>>>>>> ec258072
     }
 
     fn assert_near_seek<I: Iterator>(cursor: &mut Cursor<I>, key: &[u8], pair: (&[u8], &[u8])) {
         let mut statistics = CFStatistics::default();
         assert!(
             cursor
-<<<<<<< HEAD
-                .near_seek(&make_key(key), false, &mut statistics)
-=======
-                .near_seek(&Key::from_raw(key), &mut statistics)
->>>>>>> ec258072
+                .near_seek(&Key::from_raw(key), false, &mut statistics)
                 .unwrap(),
             escape(key)
         );
@@ -855,11 +835,7 @@
         let mut statistics = CFStatistics::default();
         assert!(
             cursor
-<<<<<<< HEAD
-                .near_reverse_seek(&make_key(key), false, &mut statistics)
-=======
-                .near_reverse_seek(&Key::from_raw(key), &mut statistics)
->>>>>>> ec258072
+                .near_reverse_seek(&Key::from_raw(key), false, &mut statistics)
                 .unwrap(),
             escape(key)
         );
@@ -946,11 +922,7 @@
         let mut statistics = CFStatistics::default();
         assert!(
             !cursor
-<<<<<<< HEAD
-                .near_seek(&make_key(b"z\x00"), false, &mut statistics)
-=======
-                .near_seek(&Key::from_raw(b"z\x00"), &mut statistics)
->>>>>>> ec258072
+                .near_seek(&Key::from_raw(b"z\x00"), false, &mut statistics)
                 .unwrap()
         );
         // Insert many key-values between 'x' and 'z' then near_seek will fallback to seek.
@@ -981,56 +953,32 @@
         let mut statistics = CFStatistics::default();
         assert!(
             !cursor
-<<<<<<< HEAD
-                .near_reverse_seek(&make_key(b"x"), false, &mut statistics)
-=======
-                .near_reverse_seek(&Key::from_raw(b"x"), &mut statistics)
->>>>>>> ec258072
+                .near_reverse_seek(&Key::from_raw(b"x"), false, &mut statistics)
                 .unwrap()
         );
         assert!(
             !cursor
-<<<<<<< HEAD
-                .near_reverse_seek(&make_key(b"z"), false, &mut statistics)
-=======
-                .near_reverse_seek(&Key::from_raw(b"z"), &mut statistics)
->>>>>>> ec258072
+                .near_reverse_seek(&Key::from_raw(b"z"), false, &mut statistics)
                 .unwrap()
         );
         assert!(
             !cursor
-<<<<<<< HEAD
-                .near_reverse_seek(&make_key(b"w"), false, &mut statistics)
-=======
-                .near_reverse_seek(&Key::from_raw(b"w"), &mut statistics)
->>>>>>> ec258072
+                .near_reverse_seek(&Key::from_raw(b"w"), false, &mut statistics)
                 .unwrap()
         );
         assert!(
             !cursor
-<<<<<<< HEAD
-                .near_seek(&make_key(b"x"), false, &mut statistics)
-=======
-                .near_seek(&Key::from_raw(b"x"), &mut statistics)
->>>>>>> ec258072
+                .near_seek(&Key::from_raw(b"x"), false, &mut statistics)
                 .unwrap()
         );
         assert!(
             !cursor
-<<<<<<< HEAD
-                .near_seek(&make_key(b"z"), false, &mut statistics)
-=======
-                .near_seek(&Key::from_raw(b"z"), &mut statistics)
->>>>>>> ec258072
+                .near_seek(&Key::from_raw(b"z"), false, &mut statistics)
                 .unwrap()
         );
         assert!(
             !cursor
-<<<<<<< HEAD
-                .near_seek(&make_key(b"w"), false, &mut statistics)
-=======
-                .near_seek(&Key::from_raw(b"w"), &mut statistics)
->>>>>>> ec258072
+                .near_seek(&Key::from_raw(b"w"), false, &mut statistics)
                 .unwrap()
         );
     }
@@ -1255,11 +1203,7 @@
 
         let perf_statistics = PerfStatisticsInstant::new();
         let mut statistics = CFStatistics::default();
-<<<<<<< HEAD
-        iter.near_seek(&make_key(b"foo55"), false, &mut statistics)
-=======
-        iter.near_seek(&Key::from_raw(b"foo55"), &mut statistics)
->>>>>>> ec258072
+        iter.near_seek(&Key::from_raw(b"foo55"), false, &mut statistics)
             .unwrap();
 
         assert_eq!(iter.key(&mut statistics), &*bytes::encode_bytes(b"foo6"));
